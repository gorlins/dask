from __future__ import absolute_import, division, print_function

from operator import add, getitem
import inspect
from collections import Iterable
from bisect import bisect
import operator
import math
from itertools import product, count
from collections import Iterator
from functools import partial, wraps
from toolz.curried import (identity, pipe, partition, concat, unique, pluck,
        frequencies, join, first, memoize, map, groupby, valmap, accumulate,
        merge, curry, compose, reduce)
import numpy as np
from . import chunk
from .slicing import slice_array, insert_many, remove_full_slices
from ..utils import deepmap, ignoring
from ..async import inline_functions
from ..optimize import cull, inline
from ..compatibility import unicode
from .. import threaded, core
from ..context import _globals


names = ('x_%d' % i for i in count(1))


def getem(arr, blockdims=None, blockshape=None, shape=None):
    """ Dask getting various chunks from an array-like

    >>> getem('X', blockshape=(2, 3), shape=(4, 6))  # doctest: +SKIP
    {('X', 0, 0): (getitem, 'X', (slice(0, 2), slice(0, 3))),
     ('X', 1, 0): (getitem, 'X', (slice(2, 4), slice(0, 3))),
     ('X', 1, 1): (getitem, 'X', (slice(2, 4), slice(3, 6))),
     ('X', 0, 1): (getitem, 'X', (slice(0, 2), slice(3, 6)))}

    >>> getem('X', blockdims=((2, 2), (3, 3)))  # doctest: +SKIP
    {('X', 0, 0): (getitem, 'X', (slice(0, 2), slice(0, 3))),
     ('X', 1, 0): (getitem, 'X', (slice(2, 4), slice(0, 3))),
     ('X', 1, 1): (getitem, 'X', (slice(2, 4), slice(3, 6))),
     ('X', 0, 1): (getitem, 'X', (slice(0, 2), slice(3, 6)))}
    """
    if not blockdims:
        blockdims = blockdims_from_blockshape(shape, blockshape)

    cumdims = [list(accumulate(add, (0,) + bds[:-1])) for bds in blockdims]
    keys = list(product([arr], *[range(len(bds)) for bds in blockdims]))

    shapes = product(*blockdims)
    starts = product(*cumdims)

    values = ((getitem, arr) + (tuple(slice(s, s+dim)
                                 for s, dim in zip(start, shape)),)
                for start, shape in zip(starts, shapes))

    return dict(zip(keys, values))


def dotmany(A, B, leftfunc=None, rightfunc=None, **kwargs):
    """ Dot product of many aligned chunks

    >>> x = np.array([[1, 2], [1, 2]])
    >>> y = np.array([[10, 20], [10, 20]])
    >>> dotmany([x, x, x], [y, y, y])
    array([[ 90, 180],
           [ 90, 180]])

    Optionally pass in functions to apply to the left and right chunks

    >>> dotmany([x, x, x], [y, y, y], rightfunc=np.transpose)
    array([[150, 150],
           [150, 150]])
    """
    if leftfunc:
        A = map(leftfunc, A)
    if rightfunc:
        B = map(rightfunc, B)
    return sum(map(partial(np.dot, **kwargs), A, B))


def lol_tuples(head, ind, values, dummies):
    """ List of list of tuple keys

    Parameters
    ----------

    head : tuple
        The known tuple so far
    ind : Iterable
        An iterable of indices not yet covered
    values : dict
        Known values for non-dummy indices
    dummies : dict
        Ranges of values for dummy indices

    Examples
    --------

    >>> lol_tuples(('x',), 'ij', {'i': 1, 'j': 0}, {})
    ('x', 1, 0)

    >>> lol_tuples(('x',), 'ij', {'i': 1}, {'j': range(3)})
    [('x', 1, 0), ('x', 1, 1), ('x', 1, 2)]

    >>> lol_tuples(('x',), 'ij', {'i': 1}, {'j': range(3)})
    [('x', 1, 0), ('x', 1, 1), ('x', 1, 2)]

    >>> lol_tuples(('x',), 'ijk', {'i': 1}, {'j': [0, 1, 2], 'k': [0, 1]}) # doctest: +NORMALIZE_WHITESPACE
    [[('x', 1, 0, 0), ('x', 1, 0, 1)],
     [('x', 1, 1, 0), ('x', 1, 1, 1)],
     [('x', 1, 2, 0), ('x', 1, 2, 1)]]
    """
    if not ind:
        return head
    if ind[0] not in dummies:
        return lol_tuples(head + (values[ind[0]],), ind[1:], values, dummies)
    else:
        return [lol_tuples(head + (v,), ind[1:], values, dummies)
                for v in dummies[ind[0]]]


def zero_broadcast_dimensions(lol, nblocks):
    """

    >>> lol = [('x', 1, 0), ('x', 1, 1), ('x', 1, 2)]
    >>> nblocks = (4, 1, 2)  # note singleton dimension in second place
    >>> lol = [[('x', 1, 0, 0), ('x', 1, 0, 1)],
    ...        [('x', 1, 1, 0), ('x', 1, 1, 1)],
    ...        [('x', 1, 2, 0), ('x', 1, 2, 1)]]

    >>> zero_broadcast_dimensions(lol, nblocks)  # doctest: +NORMALIZE_WHITESPACE
    [[('x', 1, 0, 0), ('x', 1, 0, 1)],
     [('x', 1, 0, 0), ('x', 1, 0, 1)],
     [('x', 1, 0, 0), ('x', 1, 0, 1)]]

    See Also
    --------

    lol_tuples
    """
    f = lambda t: (t[0],) + tuple(0 if d == 1 else i for i, d in zip(t[1:], nblocks))
    return deepmap(f, lol)


def broadcast_dimensions(argpairs, numblocks, sentinels=(1, (1,))):
    """ Find block dimensions from arguments

    Parameters
    ----------

    argpairs: iterable
        name, ijk index pairs
    numblocks: dict
        maps {name: number of blocks}
    sentinels: iterable (optional)
        values for singleton dimensions

    Examples
    --------

    >>> argpairs = [('x', 'ij'), ('y', 'ji')]
    >>> numblocks = {'x': (2, 3), 'y': (3, 2)}
    >>> broadcast_dimensions(argpairs, numblocks)
    {'i': 2, 'j': 3}

    Supports numpy broadcasting rules

    >>> argpairs = [('x', 'ij'), ('y', 'ij')]
    >>> numblocks = {'x': (2, 1), 'y': (1, 3)}
    >>> broadcast_dimensions(argpairs, numblocks)
    {'i': 2, 'j': 3}

    Works in other contexts too

    >>> argpairs = [('x', 'ij'), ('y', 'ij')]
    >>> d = {'x': ('Hello', 1), 'y': (1, (2, 3))}
    >>> broadcast_dimensions(argpairs, d)
    {'i': 'Hello', 'j': (2, 3)}
    """
    # List like [('i', 2), ('j', 1), ('i', 1), ('j', 2)]
    L = concat([zip(inds, dims)
                    for (x, inds), (x, dims)
                    in join(first, argpairs, first, numblocks.items())])
    g = groupby(0, L)
    g = dict((k, set([d for i, d in v])) for k, v in g.items())

    g2 = dict((k, v - set(sentinels) if len(v) > 1 else v) for k, v in g.items())

    if g2 and not set(map(len, g2.values())) == set([1]):
        raise ValueError("Shapes do not align %s" % g)

    return valmap(first, g2)


def top(func, output, out_indices, *arrind_pairs, **kwargs):
    """ Tensor operation

    Applies a function, ``func``, across blocks from many different input
    dasks.  We arrange the pattern with which those blocks interact with sets
    of matching indices.  E.g.

        top(func, 'z', 'i', 'x', 'i', 'y', 'i')

    yield an embarassingly parallel communication pattern and is read as

        z_i = func(x_i, y_i)

    More complex patterns may emerge, including multiple indices

        top(func, 'z', 'ij', 'x', 'ij', 'y', 'ji')

        $$ z_{ij} = func(x_{ij}, y_{ji}) $$

    Indices missing in the output but present in the inputs results in many
    inputs being sent to one function (see examples).

    Examples
    --------

    Simple embarassing map operation

    >>> inc = lambda x: x + 1
    >>> top(inc, 'z', 'ij', 'x', 'ij', numblocks={'x': (2, 2)})  # doctest: +SKIP
    {('z', 0, 0): (inc, ('x', 0, 0)),
     ('z', 0, 1): (inc, ('x', 0, 1)),
     ('z', 1, 0): (inc, ('x', 1, 0)),
     ('z', 1, 1): (inc, ('x', 1, 1))}

    Simple operation on two datasets

    >>> add = lambda x, y: x + y
    >>> top(add, 'z', 'ij', 'x', 'ij', 'y', 'ij', numblocks={'x': (2, 2),
    ...                                                      'y': (2, 2)})  # doctest: +SKIP
    {('z', 0, 0): (add, ('x', 0, 0), ('y', 0, 0)),
     ('z', 0, 1): (add, ('x', 0, 1), ('y', 0, 1)),
     ('z', 1, 0): (add, ('x', 1, 0), ('y', 1, 0)),
     ('z', 1, 1): (add, ('x', 1, 1), ('y', 1, 1))}

    Operation that flips one of the datasets

    >>> addT = lambda x, y: x + y.T  # Transpose each chunk
    >>> #                                        z_ij ~ x_ij y_ji
    >>> #               ..         ..         .. notice swap
    >>> top(addT, 'z', 'ij', 'x', 'ij', 'y', 'ji', numblocks={'x': (2, 2),
    ...                                                       'y': (2, 2)})  # doctest: +SKIP
    {('z', 0, 0): (add, ('x', 0, 0), ('y', 0, 0)),
     ('z', 0, 1): (add, ('x', 0, 1), ('y', 1, 0)),
     ('z', 1, 0): (add, ('x', 1, 0), ('y', 0, 1)),
     ('z', 1, 1): (add, ('x', 1, 1), ('y', 1, 1))}

    Dot product with contraction over ``j`` index.  Yields list arguments

    >>> top(dotmany, 'z', 'ik', 'x', 'ij', 'y', 'jk', numblocks={'x': (2, 2),
    ...                                                          'y': (2, 2)})  # doctest: +SKIP
    {('z', 0, 0): (dotmany, [('x', 0, 0), ('x', 0, 1)],
                            [('y', 0, 0), ('y', 1, 0)]),
     ('z', 0, 1): (dotmany, [('x', 0, 0), ('x', 0, 1)],
                            [('y', 0, 1), ('y', 1, 1)]),
     ('z', 1, 0): (dotmany, [('x', 1, 0), ('x', 1, 1)],
                            [('y', 0, 0), ('y', 1, 0)]),
     ('z', 1, 1): (dotmany, [('x', 1, 0), ('x', 1, 1)],
                            [('y', 0, 1), ('y', 1, 1)])}

    Supports Broadcasting rules

    >>> top(add, 'z', 'ij', 'x', 'ij', 'y', 'ij', numblocks={'x': (1, 2),
    ...                                                      'y': (2, 2)})  # doctest: +SKIP
    {('z', 0, 0): (add, ('x', 0, 0), ('y', 0, 0)),
     ('z', 0, 1): (add, ('x', 0, 1), ('y', 0, 1)),
     ('z', 1, 0): (add, ('x', 0, 0), ('y', 1, 0)),
     ('z', 1, 1): (add, ('x', 0, 1), ('y', 1, 1))}
    """
    numblocks = kwargs['numblocks']
    argpairs = list(partition(2, arrind_pairs))

    assert set(numblocks) == set(pluck(0, argpairs))

    all_indices = pipe(argpairs, pluck(1), concat, set)
    dummy_indices = all_indices - set(out_indices)

    # Dictionary mapping {i: 3, j: 4, ...} for i, j, ... the dimensions
    dims = broadcast_dimensions(argpairs, numblocks)

    # (0, 0), (0, 1), (0, 2), (1, 0), ...
    keytups = list(product(*[range(dims[i]) for i in out_indices]))
    # {i: 0, j: 0}, {i: 0, j: 1}, ...
    keydicts = [dict(zip(out_indices, tup)) for tup in keytups]

    # {j: [1, 2, 3], ...}  For j a dummy index of dimension 3
    dummies = dict((i, list(range(dims[i]))) for i in dummy_indices)

    # Create argument lists
    valtups = []
    for kd in keydicts:
        args = []
        for arg, ind in argpairs:
            tups = lol_tuples((arg,), ind, kd, dummies)
            tups2 = zero_broadcast_dimensions(tups, numblocks[arg])
            args.append(tups2)
        valtups.append(tuple(args))

    # Add heads to tuples
    keys = [(output,) + kt for kt in keytups]
    vals = [(func,) + vt for vt in valtups]

    return dict(zip(keys, vals))


def _concatenate2(arrays, axes=[]):
    """ Recursively Concatenate nested lists of arrays along axes

    Each entry in axes corresponds to each level of the nested list.  The
    length of axes should correspond to the level of nesting of arrays.

    >>> x = np.array([[1, 2], [3, 4]])
    >>> _concatenate2([x, x], axes=[0])
    array([[1, 2],
           [3, 4],
           [1, 2],
           [3, 4]])

    >>> _concatenate2([x, x], axes=[1])
    array([[1, 2, 1, 2],
           [3, 4, 3, 4]])

    >>> _concatenate2([[x, x], [x, x]], axes=[0, 1])
    array([[1, 2, 1, 2],
           [3, 4, 3, 4],
           [1, 2, 1, 2],
           [3, 4, 3, 4]])

    Supports Iterators
    >>> _concatenate2(iter([x, x]), axes=[1])
    array([[1, 2, 1, 2],
           [3, 4, 3, 4]])
    """
    if isinstance(arrays, Iterator):
        arrays = list(arrays)
    if len(axes) > 1:
        arrays = [_concatenate2(a, axes=axes[1:]) for a in arrays]
    return np.concatenate(arrays, axis=axes[0])


def rec_concatenate(arrays, axis=0):
    """ Recursive np.concatenate

    >>> x = np.array([1, 2])
    >>> rec_concatenate([[x, x], [x, x], [x, x]])
    array([[1, 2, 1, 2],
           [1, 2, 1, 2],
           [1, 2, 1, 2]])
    """
    if isinstance(arrays, Iterator):
        arrays = list(arrays)
    if isinstance(arrays[0], Iterator):
        arrays = list(map(list, arrays))
    if not isinstance(arrays[0], np.ndarray) and not hasattr(arrays[0], '__array__'):
        arrays = [rec_concatenate(a, axis=axis + 1) for a in arrays]
    if arrays[0].ndim <= axis:
        arrays = [a[None, ...] for a in arrays]
    if len(arrays) == 1:
        return arrays[0]
    else:
        return np.concatenate(arrays, axis=axis)


def map_blocks(x, func, blockshape=None, blockdims=None, dtype=None):
    """ Map a function across all blocks of a dask array

    You must also specify the blockdims/blockshape of the resulting array.  If
    you don't then we assume that the resulting array has the same block
    structure as the input.

    >>> import dask.array as da
    >>> x = da.ones((8,), blockshape=(4,))

    >>> np.array(x.map_blocks(lambda x: x + 1))
    array([ 2.,  2.,  2.,  2.,  2.,  2.,  2.,  2.])

    If function changes shape of the blocks provide a blockshape

    >>> y = x.map_blocks(lambda x: x[::2], blockshape=(2,))

    Or, if the result is ragged, provide a blockdims

    >>> y = x.map_blocks(lambda x: x[::2], blockdims=((2, 2),))

    Your block function can learn where in the array it is if it supports a
    block_id keyword argument.  This will receive entries like (2, 0, 1), the
    position of the block in the dask array.

    >>> def func(block, block_id=None):
    ...     pass
    """
    if blockshape is not None:
        blockdims = tuple([nb * (bs,)
                            for nb, bs in zip(x.numblocks, blockshape)])
    if blockdims is None:
        blockdims = x.blockdims

    name = next(names)

    try:
        spec = inspect.getargspec(func)
    except:
        spec = None
    if spec and 'block_id' in spec.args:
        dsk = dict(((name,) + k[1:], (partial(func, block_id=k[1:]), k))
                    for k in core.flatten(x._keys()))
    else:
        dsk = dict(((name,) + k[1:], (func, k)) for k in core.flatten(x._keys()))

    return Array(merge(dsk, x.dask), name, blockdims=blockdims, dtype=dtype)


def compute(*args, **kwargs):
    """ Evaluate several dask arrays at once

    Example
    -------

    >>> import dask.array as da
    >>> d = da.ones((4, 4), blockshape=(2, 2))
    >>> a = d + 1  # two different dask arrays
    >>> b = d + 2
    >>> A, B = da.compute(a, b)  # Compute both simultaneously
    """

    dsk = merge(*[arg.dask for arg in args])
    keys = [arg._keys() for arg in args]
    results = get(dsk, keys, **kwargs)

    results2 = [rec_concatenate(x) if arg.shape else unpack_singleton(x)
                for x, arg in zip(results, args)]
    if len(results2) == 1:
        return results2[0]
    else:
        return results2


def store(sources, targets, **kwargs):
    """ Store dask arrays in array-like objects, overwrite data in target

    This stores dask arrays into object that supports numpy-style setitem
    indexing.  It stores values chunk by chunk so that it does not have to
    fill up memory.  For best performance you can align the block size of
    the storage target with the block size of your array.

    If your data fits in memory then you may prefer calling
    ``np.array(myarray)`` instead.

    Parameters
    ----------

    sources: Array or iterable of Arrays
    targets: array-like or iterable of array-likes
        These should support setitem syntax ``target[10:20] = ...``

    Examples
    --------

    >>> x = ...  # doctest: +SKIP

    >>> import h5py  # doctest: +SKIP
    >>> f = h5py.File('myfile.hdf5')  # doctest: +SKIP
    >>> dset = f.create_dataset('/data', shape=x.shape,
    ...                                  chunks=x.blockshape,
    ...                                  dtype='f8')  # doctest: +SKIP

    >>> store(x, dset)  # doctest: +SKIP

    Alternatively store many arrays at the same time

    >>> store([x, y, z], [dset1, dset2, dset3])  # doctest: +SKIP
    """
    single_output = True
    if not isinstance(sources, (list, tuple)):
        sources = [sources]
    if not isinstance(targets, (list, tuple)):
        targets = [targets]
        single_output = False

    if len(sources) != len(targets):
        raise ValueError("Different number of sources [%d] and targets [%d]"
                        % (len(sources), len(targets)))

    updates = [insert_to_ooc(tgt, src) for tgt, src in zip(targets, sources)]
    dsk = merge([src.dask for src in sources] + updates)
    keys = [key for u in updates for key in u]
    get(dsk, keys, **kwargs)

    if single_output:
        targets = targets[0]
    return targets


def blockdims_from_blockshape(shape, blockshape):
    """

    >>> blockdims_from_blockshape((10, 10), (4, 3))
    ((4, 4, 2), (3, 3, 3, 1))
    """
    if blockshape is None:
        raise ValueError("Must supply a blockshape= keyword argument")
    return tuple((bd,) * (d // bd) + ((d % bd,) if d % bd else ())
                              for d, bd in zip(shape, blockshape))

class Array(object):
    """ Array object holding a dask

    Parameters
    ----------

    dask : dict
        Task dependency graph
    name : string
        Name of array in dask
    shape : tuple of ints
        Shape of the entire array
    blockdims : iterable of tuples
        block sizes along each dimension
    """

    __slots__ = 'dask', 'name', 'blockdims', '_dtype'

    def __init__(self, dask, name, shape=None, blockshape=None, blockdims=None,
            dtype=None):
        self.dask = dask
        self.name = name
        if blockdims is None:
            blockdims = blockdims_from_blockshape(shape, blockshape)
        if blockdims is None:
            raise ValueError("Either give shape and blockshape or blockdims")
        self.blockdims = tuple(map(tuple, blockdims))
        if isinstance(dtype, (str, list)):
            dtype = np.dtype(dtype)
        self._dtype = dtype

    @property
    def numblocks(self):
        return tuple(map(len, self.blockdims))

    @property
    def shape(self):
        return tuple(map(sum, self.blockdims))

    def __len__(self):
        return sum(self.blockdims[0])

    @property
    @memoize(key=lambda args, kwargs: (id(args[0]), args[0].name, args[0].blockdims))
    def dtype(self):
        if self._dtype is not None:
            return self._dtype
        if self.shape:
            return self[(0,) * self.ndim].compute().dtype
        else:
            return self.compute().dtype

    def __repr__(self):
        return ("dask.array<%s, shape=%s, blockdims=%s>" %
                (self.name, self.shape, self.blockdims))

    def _get_block(self, *args):
        return core.get(self.dask, (self.name,) + args)

    @property
    def ndim(self):
        return len(self.shape)

    def _keys(self, *args):
        if self.ndim == 0:
            return [(self.name,)]
        ind = len(args)
        if ind + 1 == self.ndim:
            return [(self.name,) + args + (i,)
                        for i in range(self.numblocks[ind])]
        else:
            return [self._keys(*(args + (i,)))
                        for i in range(self.numblocks[ind])]

    def __array__(self, dtype=None, **kwargs):
        x = self.compute()
        if dtype and x.dtype != dtype:
            x = x.astype(dtype)
        if not isinstance(x, np.ndarray):
            x = np.array(x)
        return x

    @wraps(store)
    def store(self, target, **kwargs):
        return store([self], [target], **kwargs)

    @wraps(compute)
    def compute(self, **kwargs):
        return compute(self, **kwargs)

    __float__ = __int__ = __bool__ = __complex__ = compute

    def __getitem__(self, index):
        # Field access, e.g. x['a'] or x[['a', 'b']]
        if (isinstance(index, (str, unicode)) or
            (    isinstance(index, list)
            and all(isinstance(i, (str, unicode)) for i in index))):
            if self._dtype is not None and isinstance(index, (str, unicode)):
                dt = self._dtype[index]
            elif self._dtype is not None and isinstance(index, list):
                dt = np.dtype([(name, self._dtype[name]) for name in index])
            else:
                dt = None
            return elemwise(getitem, self, index, dtype=dt)

        # Slicing
        out = next(names)
        if not isinstance(index, tuple):
            index = (index,)

        if all(isinstance(i, slice) and i == slice(None) for i in index):
            return self

        dsk, blockdims = slice_array(out, self.name, self.blockdims, index)

        return Array(merge(self.dask, dsk), out, blockdims=blockdims,
                     dtype=self._dtype)

    @wraps(np.dot)
    def dot(self, other):
        return tensordot(self, other, axes=((self.ndim-1,), (other.ndim-2,)))

    @property
    def T(self):
        return transpose(self)

    @wraps(np.transpose)
    def transpose(self, axes=None):
        return transpose(self, axes)

    def astype(self, dtype, **kwargs):
        """ Copy of the array, cast to a specified type """
        return elemwise(partial(np.ndarray.astype, dtype=dtype, **kwargs),
                        self, dtype=dtype)

    def __abs__(self):
        return elemwise(operator.abs, self)
    def __add__(self, other):
        return elemwise(operator.add, self, other)
    def __radd__(self, other):
        return elemwise(operator.add, other, self)
    def __and__(self, other):
        return elemwise(operator.and_, self, other)
    def __rand__(self, other):
        return elemwise(operator.and_, other, self)
    def __div__(self, other):
        return elemwise(operator.div, self, other)
    def __rdiv__(self, other):
        return elemwise(operator.div, other, self)
    def __eq__(self, other):
        return elemwise(operator.eq, self, other)
    def __gt__(self, other):
        return elemwise(operator.gt, self, other)
    def __ge__(self, other):
        return elemwise(operator.ge, self, other)
    def __invert__(self):
        return elemwise(operator.invert, self)
    def __lshift__(self, other):
        return elemwise(operator.lshift, self, other)
    def __rlshift__(self, other):
        return elemwise(operator.lshift, other, self)
    def __lt__(self, other):
        return elemwise(operator.lt, self, other)
    def __le__(self, other):
        return elemwise(operator.le, self, other)
    def __mod__(self, other):
        return elemwise(operator.mod, self, other)
    def __rmod__(self, other):
        return elemwise(operator.mod, other, self)
    def __mul__(self, other):
        return elemwise(operator.mul, self, other)
    def __rmul__(self, other):
        return elemwise(operator.mul, other, self)
    def __ne__(self, other):
        return elemwise(operator.ne, self, other)
    def __neg__(self):
        return elemwise(operator.neg, self)
    def __or__(self, other):
        return elemwise(operator.or_, self, other)
    def __pos__(self):
        return self
    def __ror__(self, other):
        return elemwise(operator.or_, other, self)
    def __pow__(self, other):
        return elemwise(operator.pow, self, other)
    def __rpow__(self, other):
        return elemwise(operator.pow, other, self)
    def __rshift__(self, other):
        return elemwise(operator.rshift, self, other)
    def __rrshift__(self, other):
        return elemwise(operator.rshift, other, self)
    def __sub__(self, other):
        return elemwise(operator.sub, self, other)
    def __rsub__(self, other):
        return elemwise(operator.sub, other, self)
    def __truediv__(self, other):
        return elemwise(operator.truediv, self, other)
    def __rtruediv__(self, other):
        return elemwise(operator.truediv, other, self)
    def __floordiv__(self, other):
        return elemwise(operator.floordiv, self, other)
    def __rfloordiv__(self, other):
        return elemwise(operator.floordiv, other, self)
    def __xor__(self, other):
        return elemwise(operator.xor, self, other)
    def __rxor__(self, other):
        return elemwise(operator.xor, other, self)

    def any(self, axis=None, keepdims=False):
        from .reductions import any
        return any(self, axis=axis, keepdims=keepdims)

    def all(self, axis=None, keepdims=False):
        from .reductions import all
        return all(self, axis=axis, keepdims=keepdims)

    def min(self, axis=None, keepdims=False):
        from .reductions import min
        return min(self, axis=axis, keepdims=keepdims)

    def max(self, axis=None, keepdims=False):
        from .reductions import max
        return max(self, axis=axis, keepdims=keepdims)

    def argmin(self, axis=None):
        from .reductions import argmin
        return argmin(self, axis=axis)

    def argmax(self, axis=None):
        from .reductions import argmax
        return argmax(self, axis=axis)

    def sum(self, axis=None, keepdims=False):
        from .reductions import sum
        return sum(self, axis=axis, keepdims=keepdims)

    def prod(self, axis=None, keepdims=False):
        from .reductions import prod
        return prod(self, axis=axis, keepdims=keepdims)

    def mean(self, axis=None, keepdims=False):
        from .reductions import mean
        return mean(self, axis=axis, keepdims=keepdims)

    def std(self, axis=None, keepdims=False, ddof=0):
        from .reductions import std
        return std(self, axis=axis, keepdims=keepdims, ddof=ddof)

    def var(self, axis=None, keepdims=False, ddof=0):
        from .reductions import var
        return var(self, axis=axis, keepdims=keepdims, ddof=ddof)

    def vnorm(self, ord=None, axis=None, keepdims=False):
        from .reductions import vnorm
        return vnorm(self, ord=ord, axis=axis, keepdims=keepdims)

    @wraps(map_blocks)
    def map_blocks(self, func, blockshape=None, blockdims=None, dtype=None):
        return map_blocks(self, func, blockshape=blockshape,
<<<<<<< HEAD
                blockdims=blockdims)
    def reblock(self, blockdims=None, blockshape=None):
        from .reblock import reblock
        return reblock(self, blockdims=blockdims, blockshape=blockshape)
=======
                blockdims=blockdims, dtype=dtype)


>>>>>>> 90abce59
def from_array(x, blockdims=None, blockshape=None, name=None, **kwargs):
    """ Create dask array from something that looks like an array

    Input must have a ``.shape`` and support numpy-style slicing.

    Example
    -------

    >>> x = h5py.File('...')['/data/path']  # doctest: +SKIP
    >>> a = da.from_array(x, blockshape=(1000, 1000))  # doctest: +SKIP
    """
    if blockdims is None:
        blockdims = blockdims_from_blockshape(x.shape, blockshape)
    name = name or next(names)
    dask = merge({name: x}, getem(name, blockdims=blockdims))
    return Array(dask, name, blockdims=blockdims, dtype=x.dtype)


def atop(func, out, out_ind, *args, **kwargs):
    """ Array object version of dask.array.top """
    dtype = kwargs.get('dtype', None)
    arginds = list(partition(2, args)) # [x, ij, y, jk] -> [(x, ij), (y, jk)]
    numblocks = dict([(a.name, a.numblocks) for a, ind in arginds])
    argindsstr = list(concat([(a.name, ind) for a, ind in arginds]))

    dsk = top(func, out, out_ind, *argindsstr, numblocks=numblocks)

    # Dictionary mapping {i: 3, j: 4, ...} for i, j, ... the dimensions
    shapes = dict((a.name, a.shape) for a, _ in arginds)
    nameinds = [(a.name, i) for a, i in arginds]
    dims = broadcast_dimensions(nameinds, shapes)
    shape = tuple(dims[i] for i in out_ind)

    blockdim_dict = dict((a.name, a.blockdims) for a, _ in arginds)
    blockdimss = broadcast_dimensions(nameinds, blockdim_dict)
    blockdims = tuple(blockdimss[i] for i in out_ind)

    dsks = [a.dask for a, _ in arginds]
    return Array(merge(dsk, *dsks), out, shape, blockdims=blockdims,
                dtype=dtype)


def get(dsk, keys, get=None, **kwargs):
    """ Specialized get function

    1. Handle inlining
    2. Use custom score function
    """
    get = get or _globals['get'] or threaded.get
    fast_functions=kwargs.get('fast_functions',
                             set([getitem, np.transpose]))
    dsk2 = cull(dsk, list(core.flatten(keys)))
    dsk3 = remove_full_slices(dsk2)
    dsk4 = inline_functions(dsk3, fast_functions=fast_functions)
    return get(dsk4, keys, **kwargs)


def unpack_singleton(x):
    """

    >>> unpack_singleton([[[[1]]]])
    1
    """
    while isinstance(x, Iterable):
        x = x[0]
    return x


stacked_names = ('stack-%d' % i for i in count(1))


def stack(seq, axis=0):
    """
    Stack arrays along a new axis

    Given a sequence of dask Arrays form a new dask Array by stacking them
    along a new dimension (axis=0 by default)

    Example
    -------

    Create slices

    >>> import dask.array as da
    >>> import numpy as np

    >>> data = [from_array(np.ones((4, 4)), blockshape=(2, 2))
    ...          for i in range(3)]

    >>> x = da.stack(data, axis=0)
    >>> x.shape
    (3, 4, 4)

    >>> da.stack(data, axis=1).shape
    (4, 3, 4)

    >>> da.stack(data, axis=-1).shape
    (4, 4, 3)

    Result is a new dask Array

    See Also:
        concatenate
    """
    n = len(seq)
    ndim = len(seq[0].shape)
    if axis < 0:
        axis = ndim + axis + 1
    if axis > ndim:
        raise ValueError("Axis must not be greater than number of dimensions"
                "\nData has %d dimensions, but got axis=%d" % (ndim, axis))

    assert len(set(a.blockdims for a in seq)) == 1  # same blockshape
    shape = seq[0].shape[:axis] + (len(seq),) + seq[0].shape[axis:]
    blockdims = (  seq[0].blockdims[:axis]
                + ((1,) * n,)
                + seq[0].blockdims[axis:])

    name = next(stacked_names)
    keys = list(product([name], *[range(len(bd)) for bd in blockdims]))

    names = [a.name for a in seq]
    inputs = [(names[key[axis+1]],) + key[1:axis + 1] + key[axis + 2:]
                for key in keys]
    values = [(getitem, inp, (slice(None, None, None),) * axis
                           + (None,)
                           + (slice(None, None, None),) * (ndim - axis))
                for inp in inputs]

    dsk = dict(zip(keys, values))
    dsk2 = merge(dsk, *[a.dask for a in seq])

    if all(a._dtype is not None for a in seq):
        dt = reduce(np.promote_types, [a._dtype for a in seq])
    else:
        dt = None

    return Array(dsk2, name, shape, blockdims=blockdims, dtype=dt)


concatenate_names = ('concatenate-%d' % i for i in count(1))


def concatenate(seq, axis=0):
    """
    Concatenate arrays along an existing axis

    Given a sequence of dask Arrays form a new dask Array by stacking them
    along an existing dimension (axis=0 by default)

    Example
    -------

    Create slices

    >>> import dask.array as da
    >>> import numpy as np

    >>> data = [from_array(np.ones((4, 4)), blockshape=(2, 2))
    ...          for i in range(3)]

    >>> x = da.concatenate(data, axis=0)
    >>> x.shape
    (12, 4)

    >>> da.concatenate(data, axis=1).shape
    (4, 12)

    Result is a new dask Array

    See Also:
        stack
    """
    n = len(seq)
    ndim = len(seq[0].shape)
    if axis < 0:
        axis = ndim + axis
    if axis >= ndim:
        raise ValueError("Axis must be less than than number of dimensions"
                "\nData has %d dimensions, but got axis=%d" % (ndim, axis))

    bds = [a.blockdims for a in seq]

    if not all(len(set(bds[i][j] for i in range(n))) == 1
            for j in range(len(bds[0])) if j != axis):
        raise ValueError("Block shapes do not align")

    shape = (seq[0].shape[:axis]
            + (sum(a.shape[axis] for a in seq),)
            + seq[0].shape[axis + 1:])
    blockdims = (  seq[0].blockdims[:axis]
                + (sum([bd[axis] for bd in bds], ()),)
                + seq[0].blockdims[axis + 1:])

    name = next(concatenate_names)
    keys = list(product([name], *[range(len(bd)) for bd in blockdims]))

    cum_dims = [0] + list(accumulate(add, [len(a.blockdims[axis]) for a in seq]))
    names = [a.name for a in seq]
    values = [(names[bisect(cum_dims, key[axis + 1]) - 1],)
                + key[1:axis + 1]
                + (key[axis + 1] - cum_dims[bisect(cum_dims, key[axis+1]) - 1],)
                + key[axis + 2:]
                for key in keys]

    dsk = dict(zip(keys, values))
    dsk2 = merge(dsk, *[a.dask for a in seq])

    if all(a._dtype is not None for a in seq):
        dt = reduce(np.promote_types, [a._dtype for a in seq])
    else:
        dt = None

    return Array(dsk2, name, shape, blockdims=blockdims, dtype=dt)


@wraps(np.transpose)
def transpose(a, axes=None):
    axes = axes or tuple(range(a.ndim))[::-1]
    return atop(curry(np.transpose, axes=axes),
                next(names), axes,
                a, tuple(range(a.ndim)), dtype=a._dtype)


@curry
def many(a, b, binop=None, reduction=None, **kwargs):
    """
    Apply binary operator to pairwise to sequences, then reduce.

    >>> many([1, 2, 3], [10, 20, 30], mul, sum)  # dot product
    140
    """
    return reduction(map(curry(binop, **kwargs), a, b))


alphabet = 'abcdefghijklmnopqrstuvwxyz'
ALPHABET = alphabet.upper()


@wraps(np.tensordot)
def tensordot(lhs, rhs, axes=2):
    if isinstance(axes, Iterable):
        left_axes, right_axes = axes
    else:
        left_axes = tuple(range(lhs.ndim - 1, lhs.ndim - axes - 1, -1))
        right_axes = tuple(range(0, axes))

    if isinstance(left_axes, int):
        left_axes = (left_axes,)
    if isinstance(right_axes, int):
        right_axes = (right_axes,)
    if isinstance(left_axes, list):
        left_axes = tuple(left_axes)
    if isinstance(right_axes, list):
        right_axes = tuple(right_axes)

    if len(left_axes) > 1:
        raise NotImplementedError("Simultaneous Contractions of multiple "
                "indices not yet supported")

    left_index = list(alphabet[:lhs.ndim])
    right_index = list(ALPHABET[:rhs.ndim])
    out_index = left_index + right_index
    for l, r in zip(left_axes, right_axes):
        out_index.remove(right_index[r])
        out_index.remove(left_index[l])
        right_index[r] = left_index[l]

    if lhs._dtype is not None and rhs._dtype is not None :
        dt = np.promote_types(lhs._dtype, rhs._dtype)
    else:
        dt = None

    func = many(binop=np.tensordot, reduction=sum,
                axes=(left_axes, right_axes))
    return atop(func,
                next(names), out_index,
                lhs, tuple(left_index),
                rhs, tuple(right_index), dtype=dt)


def insert_to_ooc(out, arr):
    from threading import Lock
    lock = Lock()

    locs = [[0] + list(accumulate(add, bl)) for bl in arr.blockdims]

    def store(x, *args):
        with lock:
            ind = tuple([slice(loc[i], loc[i+1]) for i, loc in zip(args, locs)])
            out[ind] = x
        return None

    name = 'store-%s' % arr.name
    return dict(((name,) + t[1:], (store, t) + t[1:])
                for t in core.flatten(arr._keys()))


def partial_by_order(op, other):
    """

    >>> f = partial_by_order(add, [(1, 10)])
    >>> f(5)
    15
    """
    def f(*args):
        args2 = list(args)
        for i, arg in other:
            args2.insert(i, arg)
        return op(*args2)
    return f


def elemwise(op, *args, **kwargs):
    """ Apply elementwise function across arguments

    Respects broadcasting rules

    >>> elemwise(add, x, y)  # doctest: +SKIP
    >>> elemwise(sin, x)  # doctest: +SKIP

    See also:
        atop
    """
    name = kwargs.get('name') or next(names)
    out_ndim = max(len(arg.shape) if isinstance(arg, Array) else 0
                   for arg in args)
    expr_inds = tuple(range(out_ndim))[::-1]

    arrays = [arg for arg in args if isinstance(arg, Array)]
    other = [(i, arg) for i, arg in enumerate(args) if not isinstance(arg, Array)]

    if 'dtype' in kwargs:
        dt = kwargs['dtype']
    elif not all(a._dtype is not None for a in arrays):
        dt = None
    else:

        vals = [np.empty((1,) * a.ndim, dtype=a.dtype)
                if hasattr(a, 'dtype') else a
                for a in args]
        try:
            dt = op(*vals).dtype
        except AttributeError:
            dt = None

    if other:
        op2 = partial_by_order(op, other)
    else:
        op2 = op

    return atop(op2, name, expr_inds,
                *concat((a, tuple(range(a.ndim)[::-1])) for a in arrays),
                dtype=dt)


def wrap_elemwise(func, **kwargs):
    """ Wrap up numpy function into dask.array """
    f = partial(elemwise, func, **kwargs)
    f.__doc__ = func.__doc__
    f.__name__ = func.__name__
    return f


arccos = wrap_elemwise(np.arccos)
arcsin = wrap_elemwise(np.arcsin)
arctan = wrap_elemwise(np.arctan)
arctanh = wrap_elemwise(np.arctanh)
arccosh = wrap_elemwise(np.arccosh)
arcsinh = wrap_elemwise(np.arcsinh)
arctan2 = wrap_elemwise(np.arctan2)

ceil = wrap_elemwise(np.ceil)
copysign = wrap_elemwise(np.copysign)
cos = wrap_elemwise(np.cos)
cosh = wrap_elemwise(np.cosh)
degrees = wrap_elemwise(np.degrees)
exp = wrap_elemwise(np.exp)
expm1 = wrap_elemwise(np.expm1)
fabs = wrap_elemwise(np.fabs)
floor = wrap_elemwise(np.floor)
fmod = wrap_elemwise(np.fmod)
hypot = wrap_elemwise(np.hypot)
isinf = wrap_elemwise(np.isinf, dtype='bool')
isnan = wrap_elemwise(np.isnan, dtype='bool')
ldexp = wrap_elemwise(np.ldexp)
log = wrap_elemwise(np.log)
log10 = wrap_elemwise(np.log10)
log1p = wrap_elemwise(np.log1p)
radians = wrap_elemwise(np.radians)
sin = wrap_elemwise(np.sin)
sinh = wrap_elemwise(np.sinh)
sqrt = wrap_elemwise(np.sqrt)
tan = wrap_elemwise(np.tan)
tanh = wrap_elemwise(np.tanh)
trunc = wrap_elemwise(np.trunc)

def frexp(x):
    tmp = elemwise(np.frexp, x)
    left = next(names)
    right = next(names)
    ldsk = dict(((left,) + key[1:], (getitem, key, 0))
                for key in core.flatten(tmp._keys()))
    rdsk = dict(((right,) + key[1:], (getitem, key, 1))
                for key in core.flatten(tmp._keys()))

    if x._dtype is not None:
        a = np.empty((1,), dtype=x._dtype)
        l, r = np.frexp(a)
        ldt = l.dtype
        rdt = r.dtype
    else:
        ldt = None
        rdt = None

    L = Array(merge(tmp.dask, ldsk), left, blockdims=tmp.blockdims,
                dtype=ldt)

    R = Array(merge(tmp.dask, rdsk), right, blockdims=tmp.blockdims,
                dtype=rdt)

    return L, R

frexp.__doc__ = np.frexp


def modf(x):
    tmp = elemwise(np.modf, x)
    left = next(names)
    right = next(names)
    ldsk = dict(((left,) + key[1:], (getitem, key, 0))
                for key in core.flatten(tmp._keys()))
    rdsk = dict(((right,) + key[1:], (getitem, key, 1))
                for key in core.flatten(tmp._keys()))

    if x._dtype is not None:
        a = np.empty((1,), dtype=x._dtype)
        l, r = np.modf(a)
        ldt = l.dtype
        rdt = r.dtype
    else:
        ldt = None
        rdt = None

    L = Array(merge(tmp.dask, ldsk), left, blockdims=tmp.blockdims,
                dtype=ldt)

    R = Array(merge(tmp.dask, rdsk), right, blockdims=tmp.blockdims,
                dtype=rdt)

    return L, R

modf.__doc__ = np.modf


def isnull(values):
    """ pandas.isnull for dask arrays """
    import pandas as pd
    return elemwise(pd.isnull, values, dtype='bool')


def notnull(values):
    """ pandas.notnull for dask arrays """
    return ~isnull(values)


def variadic_choose(a, *choices):
    return np.choose(a, choices)

@wraps(np.choose)
def choose(a, choices):
    return elemwise(variadic_choose, a, *choices)


@wraps(np.where)
def where(condition, x, y):
    return choose(condition, [y, x])


@wraps(chunk.coarsen)
def coarsen(reduction, x, axes):
    if not all(bd % div == 0 for i, div in axes.items()
                             for bd in x.blockdims[i]):
        raise ValueError(
            "Coarsening factor does not align with block dimensions")

    if 'dask' in inspect.getfile(reduction):
        reduction = getattr(np, reduction.__name__)

    name = next(names)
    dsk = dict(((name,) + key[1:], (chunk.coarsen, reduction, key, axes))
                for key in core.flatten(x._keys()))
    blockdims = tuple(tuple(int(bd / axes.get(i, 1)) for bd in bds)
                      for i, bds in enumerate(x.blockdims))

    if x._dtype is not None:
        dt = reduction(np.empty((1,) * x.ndim, dtype=x.dtype)).dtype
    else:
        dt = None
    return Array(merge(x.dask, dsk), name, blockdims=blockdims, dtype=dt)


constant_names = ('constant-%d' % i for i in count(1))


def constant(value, shape=None, blockshape=None, blockdims=None, dtype=None):
    """ An array with a constant value

    >>> x = constant(5, shape=(4, 4), blockshape=(2, 2))
    >>> np.array(x)
    array([[5, 5, 5, 5],
           [5, 5, 5, 5],
           [5, 5, 5, 5],
           [5, 5, 5, 5]])
    """
    name = next(constant_names)
    if shape and blockshape and not blockdims:
        blockdims = blockdims_from_blockshape(shape, blockshape)

    keys = product([name], *[range(len(bd)) for bd in blockdims])
    shapes = product(*blockdims)
    vals = [(chunk.constant, value, shape) for shape in shapes]
    dsk = dict(zip(keys, vals))

    return Array(dsk, name, blockdims=blockdims)


def offset_func(func, offset, *args):
    """  Offsets inputs by offset

    >>> double = lambda x: x * 2
    >>> f = offset_func(double, (10,))
    >>> f(1)
    22
    >>> f(300)
    620
    """
    def _offset(*args):
        args2 = list(map(add, args, offset))
        return func(*args2)

    with ignoring(Exception):
        _offset.__name__ = 'offset_' + func.__name__

    return _offset


fromfunction_names = ('fromfunction-%d' % i for i in count(1))

@wraps(np.fromfunction)
def fromfunction(func, shape=None, blockshape=None, blockdims=None, dtype=None):
    name = next(fromfunction_names)
    if shape and blockshape and not blockdims:
        blockdims = blockdims_from_blockshape(shape, blockshape)

    keys = list(product([name], *[range(len(bd)) for bd in blockdims]))
    aggdims = [list(accumulate(add, (0,) + bd[:-1])) for bd in blockdims]
    offsets = list(product(*aggdims))
    shapes = list(product(*blockdims))

    values = [(np.fromfunction, offset_func(func, offset), shape)
                for offset, shape in zip(offsets, shapes)]

    dsk = dict(zip(keys, values))

    return Array(dsk, name, blockdims=blockdims, dtype=dtype)


@wraps(np.unique)
def unique(x):
    name = next(names)
    dsk = dict(((name, i), (np.unique, key)) for i, key in enumerate(x._keys()))
    parts = get(merge(dsk, x.dask), list(dsk.keys()))
    return np.unique(np.concatenate(parts))<|MERGE_RESOLUTION|>--- conflicted
+++ resolved
@@ -765,16 +765,14 @@
     @wraps(map_blocks)
     def map_blocks(self, func, blockshape=None, blockdims=None, dtype=None):
         return map_blocks(self, func, blockshape=blockshape,
-<<<<<<< HEAD
-                blockdims=blockdims)
+                          blockdims=blockdims, dtype=dtype)
+
+
     def reblock(self, blockdims=None, blockshape=None):
         from .reblock import reblock
         return reblock(self, blockdims=blockdims, blockshape=blockshape)
-=======
-                blockdims=blockdims, dtype=dtype)
-
-
->>>>>>> 90abce59
+
+
 def from_array(x, blockdims=None, blockshape=None, name=None, **kwargs):
     """ Create dask array from something that looks like an array
 

from __future__ import division

import bisect
import operator

from itertools import count
from math import sqrt
from functools import wraps
from operator import getitem, setitem, methodcaller
from datetime import datetime

from toolz import merge, partial, first, partition

import pandas as pd

import numpy as np

try:
    from chest import Chest as Cache
except ImportError:
    Cache = dict

from .. import array as da
from .. import core
from ..array.core import partial_by_order
from .. import threaded
from ..compatibility import unicode, apply
from ..utils import repr_long_list, IndexCallable, pseudorandom
from .utils import shard_df_on_index


def _concat(args):
    """ Generic concat operation """
    if not args:
        return args
    if isinstance(first(core.flatten(args)), np.ndarray):
        return da.core.concatenate3(args)
    if len(args) == 1:
        return args[0]
    if isinstance(args[0], (pd.DataFrame, pd.Series)):
        args2 = [arg for arg in args if len(arg)]
        if not args2:
            return args[0]
        return pd.concat(args2)
    if isinstance(args[0], (pd.Index)):
        args = [arg for arg in args if len(arg)]
        result = pd.concat(map(pd.Series, args))
        result = type(args[0])(result.values)
        result.name = args[0].name
        return result
    return args


def compute(*args, **kwargs):
    """ Compute multiple dataframes at once """
    if len(args) == 1 and isinstance(args[0], (tuple, list)):
        args = args[0]
    dsk = merge(*[arg.dask for arg in args])
    keys = [arg._keys() for arg in args]
    results = get(dsk, keys, **kwargs)

    return list(map(_concat, results))


tokens = ('-%d' % i for i in count(1))


class Scalar(object):
    """ A Dask-thing to represent a scalar

    TODO: Clean up this abstraction
    """
    def __init__(self, dsk, _name):
        self.dask = dsk
        self._name = _name
        self.divisions = [None, None]

    @property
    def _args(self):
        return (self.dask, self._name)

    def _keys(self):
        return [(self._name, 0)]

    def compute(self, **kwargs):
        return compute(self, **kwargs)[0]

    def _visualize(self, optimize_graph=False):
        from dask.dot import dot_graph
        from .optimize import optimize
        if optimize_graph:
            dot_graph(optimize(self.dask, self._keys()))
        else:
            dot_graph(self.dask)


class _Frame(object):
    """ Superclass for DataFrame and Series """
    @property
    def npartitions(self):
        return len(self.divisions) - 1

    def compute(self, **kwargs):
        return compute(self, **kwargs)[0]

    def _keys(self):
        return [(self._name, i) for i in range(self.npartitions)]

    def _visualize(self, optimize_graph=False):
        from dask.dot import dot_graph
        from .optimize import optimize
        if optimize_graph:
            dot_graph(optimize(self.dask, self._keys()))
        else:
            dot_graph(self.dask)

    @property
    def index(self):
        name = self._name + '-index'
        dsk = dict(((name, i), (getattr, key, 'index'))
                   for i, key in enumerate(self._keys()))
        return Index(merge(dsk, self.dask), name, None, self.divisions)

    @property
    def known_divisions(self):
        return len(self.divisions) > 0 and self.divisions[0] is not None

    def cache(self, cache=Cache):
        """ Evaluate Dataframe and store in local cache

        Uses chest by default to store data on disk
        """
        if callable(cache):
            cache = cache()

        # Evaluate and store in cache
        name = 'cache' + next(tokens)
        dsk = dict(((name, i), (setitem, cache, (tuple, list(key)), key))
                    for i, key in enumerate(self._keys()))
        get(merge(dsk, self.dask), list(dsk.keys()))

        # Create new dataFrame pointing to that cache
        dsk2 = dict((key, (getitem, cache, (tuple, list(key))))
                    for key in self._keys())
        return type(self)(dsk2, name, self.column_info, self.divisions)

    @wraps(pd.DataFrame.drop_duplicates)
    def drop_duplicates(self):
        chunk = lambda s: s.drop_duplicates()
        return aca(self, chunk=chunk, aggregate=chunk, columns=self.columns)

    def __len__(self):
        return reduction(self, len, np.sum).compute()

    def map_partitions(self, func, columns=None):
        """ Apply Python function on each DataFrame block

        Provide columns of the output if they are not the same as the input.
        """
        if columns is None:
            columns = self.column_info
        name = 'map_partitions' + next(tokens)
        dsk = dict(((name, i), (func, (self._name, i)))
                    for i in range(self.npartitions))

        return type(self)(merge(dsk, self.dask), name,
                          columns, self.divisions)

    def random_split(self, p, seed=None):
        """ Pseudorandomly split dataframe into different pieces row-wise

        50/50 split
        >>> a, b = df.random_split([0.5, 0.5])  # doctest: +SKIP

        80/10/10 split, consistent seed
        >>> a, b, c = df.random_split([0.8, 0.1, 0.1], seed=123)  # doctest: +SKIP
        """
        seeds = np.random.RandomState(seed).randint(0, np.iinfo(np.int32).max,
                                                    self.npartitions)
        dsk_full = dict(((self._name + '-split-full', i),
                         (pd_split, (self._name, i), p, seed))
                       for i, seed in enumerate(seeds))

        dsks = [dict(((self._name + '-split-%d' % i, j),
                      (getitem, (self._name + '-split-full', j), i))
                      for j in range(self.npartitions))
                      for i in range(len(p))]
        return [type(self)(merge(self.dask, dsk_full, dsk),
                           self._name + '-split-%d' % i,
                           self.column_info,
                           self.divisions)
                for i, dsk in enumerate(dsks)]

    def head(self, n=10, compute=True):
        """ First n rows of the dataset

        Caveat, the only checks the first n rows of the first partition.
        """
        name = 'head' + next(tokens)
        dsk = {(name, 0): (head, (self._name, 0), n)}

        result = type(self)(merge(self.dask, dsk), name,
                            self.column_info, self.divisions[:2])

        if compute:
            result = result.compute()
        return result

    def _loc(self, ind):
        """ Helper function for the .loc accessor """
        if isinstance(ind, Series):
            return self._loc_series(ind)
        elif isinstance(ind, slice):
            return self._loc_slice(ind)
        else:
            return self._loc_element(ind)

    def _loc_series(self, ind):
        name = 'loc-series' + next(tokens)
        if not self.divisions == ind.divisions:
            raise ValueError("Partitions of dataframe and index not the same")
        return map_partitions(lambda df, ind: df.loc[ind],
                              self.columns, self, ind)

    def _loc_element(self, ind):
        name = 'loc-element' + next(tokens)
        part = _partition_of_index_value(self.divisions, ind)
        dsk = {(name, 0): (lambda df: df.loc[ind], (self._name, part))}
        return type(self)(merge(self.dask, dsk), name,
                          self.column_info, [ind, ind])

    def _loc_slice(self, ind):
        name = 'loc-slice' + next(tokens)
        assert ind.step in (None, 1)
        if ind.start:
            start = _partition_of_index_value(self.divisions, ind.start)
        else:
            start = 0
        if ind.stop is not None:
            stop = _partition_of_index_value(self.divisions, ind.stop)
        else:
            stop = self.npartitions - 1
        istart = _coerce_loc_index(self.divisions, ind.start)
        istop = _coerce_loc_index(self.divisions, ind.stop)
        if stop == start:
            dsk = {(name, 0): (_loc, (self._name, start), ind.start, ind.stop)}
            divisions = [istart, istop]
        else:
            dsk = merge(
              {(name, 0): (_loc, (self._name, start), ind.start, None)},
              dict(((name, i), (self._name, start + i))
                  for i in range(1, stop - start)),
              {(name, stop - start): (_loc, (self._name, stop), None, ind.stop)})

            divisions = ((max(istart, self.divisions[start])
                          if ind.start is not None
                          else self.divisions[0],) +
                         self.divisions[start+1:stop+1] +
                         (min(istop, self.divisions[stop+1])
                          if ind.stop is not None
                          else self.divisions[-1],))

        assert len(divisions) == len(dsk) + 1
        return type(self)(merge(self.dask, dsk),
                          name, self.column_info,
                          divisions)

    @property
    def loc(self):
        return IndexCallable(self._loc)

    @property
    def iloc(self):
        raise AttributeError("Dask Dataframe does not support iloc")

    def repartition(self, divisions):
        """ Repartition dataframe along new divisions

        >>> df = df.repartition([0, 5, 10, 20])  # doctest: +SKIP
        """
        return repartition(self, divisions)

    def __getstate__(self):
        return self.__dict__

    def __setstate__(self, dict):
        self.__dict__ = dict

    @wraps(pd.Series.fillna)
    def fillna(self, value):
        func = getattr(self._partition_type, 'fillna')
        return map_partitions(func, self.column_info, self, value)

    def sample(self, frac):
        """ Random sample of items

        This only implements the ``frac`` option from pandas.

        See Also:
            pd.DataFrame.sample
        """
        func = getattr(self._partition_type, 'sample')
        return map_partitions(func, self.column_info, self, None, frac)


class Series(_Frame):
    """ Out-of-core Series object

    Mimics ``pandas.Series``.

    See Also
    --------

    dask.dataframe.DataFrame
    """
    _partition_type = pd.Series

    def __init__(self, dsk, _name, name, divisions):
        self.dask = dsk
        self._name = _name
        self.name = name
        self.divisions = tuple(divisions)
        self.dt = DatetimeAccessor(self)
        self.str = StringAccessor(self)

    @property
    def _args(self):
        return (self.dask, self._name, self.name, self.divisions)

    @property
    def dtype(self):
        return self.head().dtype

    @property
    def column_info(self):
        return self.name

    @property
    def columns(self):
        return (self.name,)

    def __repr__(self):
        return ("dd.Series<%s, divisions=%s>" %
                (self._name, repr_long_list(self.divisions)))

    def quantiles(self, q):
        """ Approximate quantiles of column

        q : list/array of floats
            Iterable of numbers ranging from 0 to 100 for the desired quantiles
        """
        return quantiles(self, q)

    def resample(self, rule, how=None, axis=0, fill_method=None, closed=None,
                 label=None, convention='start', kind=None, loffset=None,
                 limit=None, base=0):
        block_func = methodcaller('resample', rule, how=how, axis=axis,
                                  fill_method=fill_method, closed=closed,
                                  label=label, convention=convention,
                                  kind=kind, loffset=loffset,
                                  limit=limit, base=base)
        newdivs = [self.divisions[0]]
        rule = pd.datetools.to_offset(rule)
        for div in self.divisions[1:-1]:
            newdivs.append(rule.rollforward(div))
        newdivs.append(self.divisions[-1])
        return self.repartition(newdivs).map_partitions(block_func)

    def __getitem__(self, key):
        name = 'getitem' + next(tokens)
        if isinstance(key, Series) and self.divisions == key.divisions:
            dsk = dict(((name, i),
                        (operator.getitem, (self._name, i), (key._name, i)))
                       for i in range(self.npartitions))
            return Series(merge(self.dask, key.dask, dsk), name,
                          self.name, self.divisions)
        raise NotImplementedError()

    def __abs__(self):
        return elemwise(operator.abs, self)
    def __add__(self, other):
        return elemwise(operator.add, self, other)
    def __radd__(self, other):
        return elemwise(operator.add, other, self)
    def __and__(self, other):
        return elemwise(operator.and_, self, other)
    def __rand__(self, other):
        return elemwise(operator.and_, other, self)
    def __div__(self, other):
        return elemwise(operator.div, self, other)
    def __rdiv__(self, other):
        return elemwise(operator.div, other, self)
    def __eq__(self, other):
        return elemwise(operator.eq, self, other)
    def __gt__(self, other):
        return elemwise(operator.gt, self, other)
    def __ge__(self, other):
        return elemwise(operator.ge, self, other)
    def __invert__(self):
        return elemwise(operator.inv, self)
    def __lt__(self, other):
        return elemwise(operator.lt, self, other)
    def __le__(self, other):
        return elemwise(operator.le, self, other)
    def __mod__(self, other):
        return elemwise(operator.mod, self, other)
    def __rmod__(self, other):
        return elemwise(operator.mod, other, self)
    def __mul__(self, other):
        return elemwise(operator.mul, self, other)
    def __rmul__(self, other):
        return elemwise(operator.mul, other, self)
    def __ne__(self, other):
        return elemwise(operator.ne, self, other)
    def __neg__(self):
        return elemwise(operator.neg, self)
    def __or__(self, other):
        return elemwise(operator.or_, self, other)
    def __ror__(self, other):
        return elemwise(operator.or_, other, self)
    def __pow__(self, other):
        return elemwise(operator.pow, self, other)
    def __rpow__(self, other):
        return elemwise(operator.pow, other, self)
    def __sub__(self, other):
        return elemwise(operator.sub, self, other)
    def __rsub__(self, other):
        return elemwise(operator.sub, other, self)
    def __truediv__(self, other):
        return elemwise(operator.truediv, self, other)
    def __rtruediv__(self, other):
        return elemwise(operator.truediv, other, self)
    def __floordiv__(self, other):
        return elemwise(operator.floordiv, self, other)
    def __rfloordiv__(self, other):
        return elemwise(operator.floordiv, other, self)
    def __xor__(self, other):
        return elemwise(operator.xor, self, other)
    def __rxor__(self, other):
        return elemwise(operator.xor, other, self)

    @wraps(pd.Series.sum)
    def sum(self):
        return reduction(self, pd.Series.sum, np.sum)

    @wraps(pd.Series.max)
    def max(self):
        return reduction(self, pd.Series.max, np.max)

    @wraps(pd.Series.min)
    def min(self):
        return reduction(self, pd.Series.min, np.min)

    @wraps(pd.Series.count)
    def count(self):
        return reduction(self, pd.Series.count, np.sum)

    @wraps(pd.Series.nunique)
    def nunique(self):
        return self.drop_duplicates().count()

    @wraps(pd.Series.mean)
    def mean(self):
        def chunk(ser):
            return ser.sum(), ser.count()

        def agg(seq):
            sums, counts = list(zip(*seq))
            return 1.0 * sum(sums) / sum(counts)
        return reduction(self, chunk, agg)

    @wraps(pd.Series.var)
    def var(self, ddof=1):
        def chunk(ser):
            return ser.sum(), (ser * ser).sum(), ser.count()

        def agg(seq):
            x, x2, n = list(zip(*seq))
            x = float(sum(x))
            x2 = float(sum(x2))
            n = sum(n)
            result = (x2 / n) - (x / n)**2
            if ddof:
                result = result * n / (n - ddof)
            return result
        return reduction(self, chunk, agg)

    @wraps(pd.Series.std)
    def std(self, ddof=1):
        name = 'std' + next(tokens)
        df = self.var(ddof=ddof)
        dsk = {(name, 0): (sqrt, (df._name, 0))}
        return Scalar(merge(df.dask, dsk), name)

    @wraps(pd.Series.value_counts)
    def value_counts(self):
        chunk = lambda s: s.value_counts()
        agg = lambda s: s.groupby(level=0).sum()
        return aca(self, chunk=chunk, aggregate=agg, columns=self.columns)

    @wraps(pd.Series.isin)
    def isin(self, other):
        return elemwise(pd.Series.isin, self, other)

    @wraps(pd.Series.map)
    def map(self, arg, na_action=None):
        return elemwise(pd.Series.map, self, arg, na_action, name=self.name)

    @wraps(pd.Series.astype)
    def astype(self, dtype):
        return map_partitions(pd.Series.astype, self.name, self, dtype)

    @wraps(pd.Series.dropna)
    def dropna(self):
        return map_partitions(pd.Series.dropna, self.name, self)

    @wraps(pd.Series.between)
    def between(self, left, right, inclusive=True):
        return map_partitions(pd.Series.between, self.name, self, left, right,
                inclusive)

    @wraps(pd.Series.clip)
    def clip(self, lower=None, upper=None):
        return map_partitions(pd.Series.clip, self.name, self, lower, upper)

    @wraps(pd.Series.notnull)
    def notnull(self):
        return map_partitions(pd.Series.notnull, self.name, self)


class Index(Series):
    pass


class DataFrame(_Frame):
    """
    Implements out-of-core DataFrame as a sequence of pandas DataFrames

    This is a work in progress.  It is buggy and far from complete.
    Please do not use it yet.

    Parameters
    ----------

    dask: dict
        The dask graph to compute this Dataframe
    name: str
        The key prefix that specifies which keys in the dask comprise this
        particular DataFrame
    columns: list of strings
        Column names.  This metadata aids usability
    divisions: tuple of index values
        Values along which we partition our blocks on the index
    """
    _partition_type = pd.DataFrame
    def __init__(self, dask, name, columns, divisions):
        self.dask = dask
        self._name = name
        self.columns = tuple(columns)
        self.divisions = tuple(divisions)

    @property
    def _args(self):
        return (self.dask, self._name, self.columns, self.divisions)

    def __getitem__(self, key):
        if isinstance(key, (str, unicode)):
            name = self._name + '.' + key
            if key in self.columns:
                dsk = dict(((name, i), (operator.getitem, (self._name, i), key))
                            for i in range(self.npartitions))
                return Series(merge(self.dask, dsk), name,
                              key, self.divisions)
        if isinstance(key, list):
            name = '%s[%s]' % (self._name, str(key))
            if all(k in self.columns for k in key):
                dsk = dict(((name, i), (operator.getitem,
                                         (self._name, i),
                                         (list, key)))
                            for i in range(self.npartitions))
                return DataFrame(merge(self.dask, dsk), name,
                                 key, self.divisions)
        if isinstance(key, Series) and self.divisions == key.divisions:
            name = 'slice-with-series' + next(tokens)
            dsk = dict(((name, i), (operator.getitem, (self._name, i),
                                                       (key._name, i)))
                        for i in range(self.npartitions))
            return DataFrame(merge(self.dask, key.dask, dsk), name,
                             self.columns, self.divisions)
        raise NotImplementedError()

    def __getattr__(self, key):
        try:
            return object.__getattribute__(self, key)
        except AttributeError as e:
            try:
                return self[key]
            except NotImplementedError:
                raise e

    def __dir__(self):
        return sorted(set(list(dir(type(self))) + list(self.columns)))

    def __repr__(self):
        return ("dd.DataFrame<%s, divisions=%s>" %
                (self._name, repr_long_list(self.divisions)))

    @property
    def dtypes(self):
        return get(self.dask, self._keys()[0]).dtypes

    def set_index(self, other, **kwargs):
        return set_index(self, other, **kwargs)

    def set_partition(self, column, divisions, **kwargs):
        """ Set explicit divisions for new column index

        >>> df2 = df.set_partition('new-index-column', divisions=[10, 20, 50])  # doctest: +SKIP

        See also:
            set_index
        """
        return set_partition(self, column, divisions, **kwargs)

    @property
    def column_info(self):
        return self.columns

    def groupby(self, key, **kwargs):
        return GroupBy(self, key, **kwargs)

    def categorize(self, columns=None, **kwargs):
        return categorize(self, columns, **kwargs)

    @wraps(pd.DataFrame.assign)
    def assign(self, **kwargs):
        pairs = list(sum(kwargs.items(), ()))

        # Figure out columns of the output
        df = pd.DataFrame(columns=self.columns)
        df2 = df.assign(**dict((k, []) for k in kwargs))

        return elemwise(_assign, self, *pairs, columns=list(df2.columns))


def _assign(df, *pairs):
    kwargs = dict(partition(2, pairs))
    return df.assign(**kwargs)


def _partition_of_index_value(divisions, val):
    """ In which partition does this value lie?

    >>> _partition_of_index_value([0, 5, 10], 3)
    0
    >>> _partition_of_index_value([0, 5, 10], 8)
    1
    >>> _partition_of_index_value([0, 5, 10], 100)
    1
    >>> _partition_of_index_value([0, 5, 10], 5)  # left-inclusive divisions
    1
    """
    if divisions[0] is None:
        raise ValueError(
            "Can not use loc on DataFrame without known divisions")
    val = _coerce_loc_index(divisions, val)
    i = bisect.bisect_right(divisions, val)
    return min(len(divisions) - 2, max(0, i - 1))


def _loc(df, start, stop, include_right_boundary=True):
    """

    >>> df = pd.DataFrame({'x': [10, 20, 30, 40, 50]}, index=[1, 2, 2, 3, 4])
    >>> _loc(df, 2, None)
        x
    2  20
    2  30
    3  40
    4  50
    >>> _loc(df, 1, 3)
        x
    1  10
    2  20
    2  30
    3  40
    >>> _loc(df, 1, 3, include_right_boundary=False)
        x
    1  10
    2  20
    2  30
    """
    result = df.loc[start:stop]
    if not include_right_boundary:
        # result = df[df.index != stop]
        result = result.iloc[:result.index.get_slice_bound(stop, 'left',
                                                   result.index.inferred_type)]
    if not result.empty:
        return result

    # this is horrible
    # i need to find a non-type-specific way to generate a range containing
    # values that don't exist in the index and fill that with NaNs
    d = np.diff(df.index.values)
    assert (d > 0).all()
    assert (d == d[0]).all()
    freq = pd.datetools.to_offset(df.index[1] - df.index[0])
    return pd.Series([np.nan],
                     pd.date_range(start=start, end=stop, freq=freq))


def _coerce_loc_index(divisions, o):
    """ Transform values to be comparable against divisions

    This is particularly valuable to use with pandas datetimes
    """
    if divisions and isinstance(divisions[0], (np.datetime64, datetime)):
        return pd.Timestamp(o)
    return o


def head(x, n):
    """ First n elements of dask.Dataframe or dask.Series """
    return x.head(n)


def consistent_name(names):
    """ New name for series in elementwise operation

    If all truthy names are the same, choose that one, otherwise, choose None
    """
    allnames = set()
    for name in names:
        if name is None:
            continue
        if isinstance(name, (tuple, list)):
            allnames.update(name)
        else:
            allnames.add(name)

    if len(allnames) == 1:
        return first(allnames)
    else:
        return None


def elemwise(op, *args, **kwargs):
    """ Elementwise operation for dask.Dataframes """
    columns = kwargs.get('columns', None)
    name = kwargs.get('name', None)

    _name = 'elemwise' + next(tokens)

    dfs = [arg for arg in args if isinstance(arg, _Frame)]
    other = [(i, arg) for i, arg in enumerate(args)
                      if not isinstance(arg, _Frame)]

    if other:
        op2 = partial_by_order(op, other)
    else:
        op2 = op

    assert all(df.divisions == dfs[0].divisions for df in dfs)
    assert all(df.npartitions == dfs[0].npartitions for df in dfs)

    dsk = dict(((_name, i), (op2,) + frs)
                for i, frs in enumerate(zip(*[df._keys() for df in dfs])))

    if columns is not None:
        return DataFrame(merge(dsk, *[df.dask for df in dfs]),
                         _name, columns, dfs[0].divisions)
    else:
        column_name = name or consistent_name(n for df in dfs
                                                 for n in df.columns)
        return Series(merge(dsk, *[df.dask for df in dfs]),
                      _name, column_name, dfs[0].divisions)


def remove_empties(seq):
    """ Remove items of length 0

    >>> remove_empties([1, 2, ('empty', np.nan), 4, 5])
    [1, 2, 4, 5]

    >>> remove_empties([('empty', np.nan)])
    [nan]

    >>> remove_empties([])
    []
    """
    if not seq:
        return seq

    seq2 = [x for x in seq
              if not (isinstance(x, tuple) and x and x[0] == 'empty')]
    if seq2:
        return seq2
    else:
        return [seq[0][1]]


def empty_safe(func, arg):
    """

    >>> empty_safe(sum, [1, 2, 3])
    6
    >>> empty_safe(sum, [])
    ('empty', 0)
    """
    if len(arg) == 0:
        return ('empty', func(arg))
    else:
        return func(arg)


def reduction(x, chunk, aggregate):
    """ General version of reductions

    >>> reduction(my_frame, np.sum, np.sum)  # doctest: +SKIP
    """
    a = 'reduction-chunk' + next(tokens)
    dsk = dict(((a, i), (empty_safe, chunk, (x._name, i)))
                for i in range(x.npartitions))

    b = 'reduction-aggregation' + next(tokens)
    dsk2 = {(b, 0): (aggregate, (remove_empties,
                        [(a,i) for i in range(x.npartitions)]))}

    return Scalar(merge(x.dask, dsk, dsk2), b)


def concat(dfs):
    """ Concatenate dataframes along rows

    Currently only supports unknown divisions
    """
    if any(df.known_divisions for df in dfs):
        # For this to work we need to add a final division for "maximum element"
        raise NotImplementedError("Concat can't currently handle dataframes"
                " with known divisions")
    name = 'concat' + next(tokens)
    dsk = dict()
    i = 0
    for df in dfs:
        for key in df._keys():
            dsk[(name, i)] = key
            i += 1

    divisions = [None] * (i + 1)

    return DataFrame(merge(dsk, *[df.dask for df in dfs]), name,
                     dfs[0].columns, divisions)


class GroupBy(object):
    def __init__(self, df, index=None, **kwargs):
        self.df = df
        self.index = index
        self.kwargs = kwargs

        if isinstance(index, list):
            assert all(i in df.columns for i in index)
        elif isinstance(index, Series):
            assert index.divisions == df.divisions
        else:
            assert index in df.columns

    def apply(self, func, columns=None):
        if (isinstance(self.index, Series) and
            self.index._name == self.df.index._name):
            df = self.df
            return df.map_partitions(lambda df: df.groupby(level=0).apply(func),
                                    columns=columns)
        else:
            # df = set_index(self.df, self.index, **self.kwargs)
            df = shuffle(self.df, self.index, **self.kwargs)
            return map_partitions(lambda df, ind: df.groupby(ind).apply(func),
                                  columns or self.df.columns,
                                  self.df, self.index)

    def __getitem__(self, key):
        if key in self.df.columns:
            return SeriesGroupBy(self.df, self.index, key)
        else:
            raise KeyError()

    def __dir__(self):
        return sorted(set(list(dir(type(self))) + list(self.df.columns)))

    def __getattr__(self, key):
        try:
            return object.__getattribute__(self, key)
        except AttributeError:
            try:
                return self[key]
            except KeyError:
                raise AttributeError()


class SeriesGroupBy(object):
    def __init__(self, df, index, key, **kwargs):
        self.df = df
        self.index = index
        self.key = key
        self.kwargs = kwargs

<<<<<<< HEAD
    def apply(self, func, columns=None):
        # f = set_index(self.frame, self.index, **self.kwargs)
        if self.index._name == self.frame.index._name:
            f = self.frame
            return f.map_partitions(
=======
    def apply(func, columns=None):
        # df = set_index(self.df, self.index, **self.kwargs)
        if self.index._name == self.df.index._name:
            df = self.df
            return df.map_partitions(
>>>>>>> 52d5f0b5
                        lambda df: df.groupby(level=0)[self.key].apply(func),
                        columns=columns)
        else:
            df = shuffle(self.df, self.index, **self.kwargs)
            return map_partitions(
                        lambda df, index: df.groupby(index).apply(func),
                        columns or self.df.columns,
                        self.df, self.index)

    def sum(self):
        chunk = lambda df, index: df.groupby(index)[self.key].sum()
        agg = lambda df: df.groupby(level=0).sum()
        return aca([self.df, self.index],
                   chunk=chunk, aggregate=agg, columns=[self.key])

    def min(self):
        chunk = lambda df, index: df.groupby(index)[self.key].min()
        agg = lambda df: df.groupby(level=0).min()
        return aca([self.df, self.index],
                   chunk=chunk, aggregate=agg, columns=[self.key])

    def max(self):
        chunk = lambda df, index: df.groupby(index)[self.key].max()
        agg = lambda df: df.groupby(level=0).max()
        return aca([self.df, self.index],
                   chunk=chunk, aggregate=agg, columns=[self.key])

    def count(self):
        chunk = lambda df, index: df.groupby(index)[self.key].count()
        agg = lambda df: df.groupby(level=0).sum()
        return aca([self.df, self.index],
                   chunk=chunk, aggregate=agg, columns=[self.key])

    def mean(self):
        def chunk(df, index):
            g = df.groupby(index)
            return g.agg({self.key: ['sum', 'count']})
        def agg(df):
            g = df.groupby(level=0)
            x = g.agg({(self.key, 'sum'): 'sum',
                       (self.key, 'count'): 'sum'})
            result = x[self.key]['sum'] / x[self.key]['count']
            result.name = self.key
            return result
        return aca([self.df, self.index],
                   chunk=chunk, aggregate=agg, columns=[self.key])

    def nunique(self):
        def chunk(df, index):
            # we call set_index here to force a possibly duplicate index
            # for our reduce step
            return (df.groupby(index)
                      .apply(pd.DataFrame.drop_duplicates, subset=self.key)
                      .set_index(index))

        def agg(df):
            return df.groupby(level=0)[self.key].nunique()

        return aca([self.df, self.index],
                   chunk=chunk, aggregate=agg, columns=[self.key])


def apply_concat_apply(args, chunk=None, aggregate=None, columns=None):
    """ Apply a function to blocks, the concat, then apply again

    Parameters
    ----------

    args: dask.DataFrames
        All Dataframes should be partitioned and indexed equivalently
    chunk: function [block-per-arg] -> block
        Function to operate on each block of data
    aggregate: function concatenated-block -> block
        Function to operate on the concatenated result of chunk

    >>> def chunk(a_block, b_block):
    ...     pass

    >>> def agg(df):
    ...     pass

    >>> apply_concat_apply([a, b], chunk=chunk, aggregate=agg)  # doctest: +SKIP
    """
    if not isinstance(args, (tuple, list)):
        args = [args]
    assert all(arg.npartitions == args[0].npartitions
                for arg in args
                if isinstance(arg, _Frame))
    a = 'apply-concat-apply--first' + next(tokens)
    dsk = dict(((a, i), (apply, chunk, (list, [(x._name, i)
                                                if isinstance(x, _Frame)
                                                else x for x in args])))
                for i in range(args[0].npartitions))

    b = 'apply-concat-apply--second' + next(tokens)
    dsk2 = {(b, 0): (aggregate,
                      (pd.concat,
                        (list, [(a, i) for i in range(args[0].npartitions)])))}

    return type(args[0])(
            merge(dsk, dsk2, *[a.dask for a in args
                                      if isinstance(a, _Frame)]),
            b, columns, [None, None])

def map_partitions(func, columns, *args):
    """ Apply Python function on each DataFrame block

    Provide columns of the output if they are not the same as the input.
    """
    assert all(not isinstance(arg, _Frame) or
               arg.divisions == args[0].divisions
               for arg in args)

    name = 'map-partitions' + next(tokens)
    dsk = dict(((name, i), (apply, func,
                             (tuple, [(arg._name, i)
                                      if isinstance(arg, _Frame)
                                      else arg
                                      for arg in args])))
                for i in range(args[0].npartitions))

    return type(args[0])(merge(dsk, *[arg.dask for arg in args
                                               if isinstance(arg, _Frame)]),
                      name, columns, args[0].divisions)

aca = apply_concat_apply

def categorize_block(df, categories):
    """ Categorize a dataframe with given categories

    df: DataFrame
    categories: dict mapping column name to iterable of categories
    """
    df = df.copy()
    for col, vals in categories.items():
        df[col] = pd.Categorical(df[col], categories=vals,
                                    ordered=False, name=col)
    return df


def categorize(df, columns=None, **kwargs):
    """
    Convert columns of dataframe to category dtype

    This aids performance, both in-memory and in spilling to disk
    """
    if columns is None:
        dtypes = df.dtypes
        columns = [name for name, dt in zip(dtypes.index, dtypes.values)
                    if dt == 'O']
    if not isinstance(columns, (list, tuple)):
        columns = [columns]

    distincts = [df[col].drop_duplicates() for col in columns]
    values = compute(distincts, **kwargs)

    func = partial(categorize_block, categories=dict(zip(columns, values)))
    return df.map_partitions(func, columns=df.columns)


def quantiles(df, q, **kwargs):
    """ Approximate quantiles of column

    Parameters
    ----------
    q : list/array of floats
        Iterable of numbers ranging from 0 to 100 for the desired quantiles
    """
    assert len(df.columns) == 1
    if not len(q):
        return da.zeros((0,), chunks=((0,),))
    from dask.array.percentile import _percentile, merge_percentiles
    name = 'quantiles-1' + next(tokens)
    val_dsk = dict(((name, i), (_percentile, (getattr, key, 'values'), q))
                   for i, key in enumerate(df._keys()))
    name2 = 'quantiles-2' + next(tokens)
    len_dsk = dict(((name2, i), (len, key)) for i, key in enumerate(df._keys()))

    name3 = 'quantiles-3' + next(tokens)
    merge_dsk = {(name3, 0): (merge_percentiles, q, [q] * df.npartitions,
                                                sorted(val_dsk),
                                                sorted(len_dsk))}

    dsk = merge(df.dask, val_dsk, len_dsk, merge_dsk)
    return da.Array(dsk, name3, chunks=((len(q),),))


def get(dsk, keys, get=threaded.get, **kwargs):
    """ Get function with optimizations specialized to dask.Dataframe """
    from .optimize import optimize
    dsk2 = optimize(dsk, keys, **kwargs)
    return get(dsk2, keys, **kwargs)  # use synchronous scheduler for now


def pd_split(df, p, seed=0):
    """ Split DataFrame into multiple pieces pseudorandomly

    >>> df = pd.DataFrame({'a': [1, 2, 3, 4, 5, 6],
    ...                    'b': [2, 3, 4, 5, 6, 7]})

    >>> a, b = pd_split(df, [0.5, 0.5], seed=123)  # roughly 50/50 split
    >>> a
       a  b
    1  2  3
    2  3  4
    5  6  7

    >>> b
       a  b
    0  1  2
    3  4  5
    4  5  6
    """
    p = list(p)
    index = pseudorandom(len(df), p, seed)
    return [df.iloc[index == i] for i in range(len(p))]


def repartition_divisions(a, b, name, out1, out2):
    """ dask graph to repartition dataframe by new divisions

    Parameters
    ----------
    a: tuple
        old divisions
    b: tuple
        new divisions
    name: str
        name of old dataframe
    out1: str
        name of temporary splits
    out2: str
        name of new dataframe

    >>> repartition_divisions([1, 3, 7], [1, 4, 6, 7], 'a', 'b', 'c')  # doctest: +SKIP
    {('b', 0): (<function _loc at ...>, ('a', 0), 1, 3, False),
     ('b', 1): (<function _loc at ...>, ('a', 1), 3, 4, False),
     ('b', 2): (<function _loc at ...>, ('a', 1), 4, 6, False),
     ('b', 3): (<function _loc at ...>, ('a', 1), 6, 7, False)
     ('c', 0): (<function concat at ...>,
                (<type 'list'>, [('b', 0), ('b', 1)])),
     ('c', 1): ('b', 2),
     ('c', 2): ('b', 3)}
    """
    assert a[0] == b[0]
    assert a[-1] == b[-1]
    c = [a[0]]
    d = dict()
    low = a[0]
    i, j = 1, 1
    k = 0
    while i < len(a) and j < len(b):
        if a[i] < b[j]:
            d[(out1, k)] = (_loc, (name, i - 1), low, a[i], False)
            low = a[i]
            i += 1
        elif a[i] > b[j]:
            d[(out1, k)] = (_loc, (name, i - 1), low, b[j], False)
            low = b[j]
            j += 1
        else:
            d[(out1, k)] = (_loc, (name, i - 1), low, b[j], False)
            low = b[j]
            i += 1
            j += 1
        c.append(low)
        k += 1
    tup = d[(out1, k - 1)]
    d[(out1, k - 1)] = tup[:-1] + (True,)
    c.append(a[-1])

    i, j = 0, 1
    while j < len(b):
        tmp = []
        while c[i] < b[j]:
            tmp.append((out1, i))
            i += 1
        if len(tmp) == 1:
            d[(out2, j - 1)] = tmp[0]
        else:
            d[(out2, j - 1)] = (pd.concat, (list, tmp))

        j += 1

    return d


def repartition(df, divisions):
    """ Repartition dataframe along new divisions

    Dask.DataFrame objects are partitioned along their index.  Often when
    multiple dataframes interact we need to align these partitionings.  The
    ``repartition`` function constructs a new DataFrame object holding the same
    data but partitioned on different values.  It does this by performing a
    sequence of ``loc`` and ``concat`` calls to split and merge the previous
    generation of partitions.

    >>> df = df.repartition([0, 5, 10, 20])  # doctest: +SKIP

    Also works on Pandas objects

    >>> ddf = dd.repartition(df, [0, 5, 10, 20])  # doctest: +SKIP
    """
    if isinstance(df, _Frame):
        tmp = 'repartition-split' + next(tokens)
        out = 'repartition-merge' + next(tokens)
        dsk = repartition_divisions(df.divisions, divisions, df._name, tmp, out)

        return type(df)(merge(df.dask, dsk), out, df.column_info, divisions)

    elif isinstance(df, pd.core.generic.NDFrame):
        name = 'repartition-dataframe' + next(tokens)
        dfs = shard_df_on_index(df, divisions[1:-1])
        dsk = dict(((name, i), df) for i, df in enumerate(dfs))
        if isinstance(df, pd.DataFrame):
            return DataFrame(dsk, name, df.columns, divisions)
        if isinstance(df, pd.Series):
            return Series(dsk, name, df.name, divisions)


class DatetimeAccessor(object):
    """ Datetime functions

    Examples
    --------

    >>> df.mydatetime.dt.microsecond  # doctest: +SKIP
    """
    def __init__(self, series):
        self._series = series

    def __dir__(self):
        return sorted(set(dir(type(self)) + dir(pd.Series.dt)))

    def _property_map(self, key):
        return self._series.map_partitions(lambda s: getattr(s.dt, key))

    def _function_map(self, key, *args):
        func = lambda s: getattr(s.dt, key)(*args)
        return self._series.map_partitions(func, *args)

    def __getattr__(self, key):
        try:
            return object.__getattribute__(self, key)
        except AttributeError:
            if key in dir(pd.Series.dt):
                if isinstance(getattr(pd.Series.dt, key), property):
                    return self._property_map(key)
                else:
                    return partial(self._function_map, key)
            else:
                raise


class StringAccessor(object):
    """ String functions

    Examples
    --------

    >>> df.name.lower()  # doctest: +SKIP
    """
    def __init__(self, series):
        self._series = series

    def __dir__(self):
        return sorted(set(dir(type(self)) + dir(pd.Series.str)))

    def _property_map(self, key):
        return self._series.map_partitions(lambda s: getattr(s.str, key))

    def _function_map(self, key, *args):
        func = lambda s: getattr(s.str, key)(*args)
        return self._series.map_partitions(func, *args)

    def __getattr__(self, key):
        try:
            return object.__getattribute__(self, key)
        except AttributeError:
            if key in dir(pd.Series.str):
                if isinstance(getattr(pd.Series.str, key), property):
                    return self._property_map(key)
                else:
                    return partial(self._function_map, key)
            else:
                raise

from .shuffle import set_index, set_partition, shuffle<|MERGE_RESOLUTION|>--- conflicted
+++ resolved
@@ -904,19 +904,11 @@
         self.key = key
         self.kwargs = kwargs
 
-<<<<<<< HEAD
     def apply(self, func, columns=None):
-        # f = set_index(self.frame, self.index, **self.kwargs)
-        if self.index._name == self.frame.index._name:
-            f = self.frame
-            return f.map_partitions(
-=======
-    def apply(func, columns=None):
         # df = set_index(self.df, self.index, **self.kwargs)
         if self.index._name == self.df.index._name:
             df = self.df
             return df.map_partitions(
->>>>>>> 52d5f0b5
                         lambda df: df.groupby(level=0)[self.key].apply(func),
                         columns=columns)
         else:
